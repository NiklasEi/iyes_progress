[package]
name = "iyes_progress"
<<<<<<< HEAD
version = "0.7.1"
=======
version = "0.8.0"
>>>>>>> cb34b0ff
edition = "2021"
license = "MIT OR Apache-2.0"
readme = "README.md"
repository = "https://github.com/IyesGames/iyes_progress"
keywords = ["game", "gamedev", "bevy"]
categories = ["game-engines"]
description = "Bevy plugin to help implement loading states"

[dependencies]
<<<<<<< HEAD
bevy_ecs = "0.9"
bevy_app = "0.9"
bevy_asset = { version = "0.9", optional = true }
bevy_utils = { version = "0.9", optional = true }

[dependencies.iyes_loopless]
version = "0.9"
optional = true
default-features = false
features = ["states", "app"]
=======
bevy_ecs = { version = "0.10" }
bevy_app = { version = "0.10" }
bevy_asset = { version = "0.10", optional = true }
bevy_utils = { version = "0.10", optional = true }
>>>>>>> cb34b0ff

[features]
assets = ["bevy_asset", "bevy_utils"]

[dev-dependencies]
<<<<<<< HEAD
bevy = "0.9"
iyes_loopless = "0.9"
=======
bevy = { version = "0.10" }
>>>>>>> cb34b0ff

[[example]]
name = "full"
required-features = ["assets"]<|MERGE_RESOLUTION|>--- conflicted
+++ resolved
@@ -1,10 +1,6 @@
 [package]
 name = "iyes_progress"
-<<<<<<< HEAD
-version = "0.7.1"
-=======
 version = "0.8.0"
->>>>>>> cb34b0ff
 edition = "2021"
 license = "MIT OR Apache-2.0"
 readme = "README.md"
@@ -14,34 +10,16 @@
 description = "Bevy plugin to help implement loading states"
 
 [dependencies]
-<<<<<<< HEAD
-bevy_ecs = "0.9"
-bevy_app = "0.9"
-bevy_asset = { version = "0.9", optional = true }
-bevy_utils = { version = "0.9", optional = true }
-
-[dependencies.iyes_loopless]
-version = "0.9"
-optional = true
-default-features = false
-features = ["states", "app"]
-=======
 bevy_ecs = { version = "0.10" }
 bevy_app = { version = "0.10" }
 bevy_asset = { version = "0.10", optional = true }
 bevy_utils = { version = "0.10", optional = true }
->>>>>>> cb34b0ff
 
 [features]
 assets = ["bevy_asset", "bevy_utils"]
 
 [dev-dependencies]
-<<<<<<< HEAD
-bevy = "0.9"
-iyes_loopless = "0.9"
-=======
 bevy = { version = "0.10" }
->>>>>>> cb34b0ff
 
 [[example]]
 name = "full"
