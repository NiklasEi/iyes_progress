--- conflicted
+++ resolved
@@ -76,23 +76,6 @@
         let loading = loading.bypass_change_detection();
         loading.pending.retain(|aid| {
             let loaded = server.load_state(*aid);
-<<<<<<< HEAD
-            let ready = if loaded == LoadState::Loaded {
-                if loading.track_dependencies {
-                    let loaded_deps = server.recursive_dependency_load_state(*aid);
-                    if loading.allow_failures && loaded_deps == RecursiveDependencyLoadState::Failed {
-                        true
-                    } else {
-                        loaded_deps == RecursiveDependencyLoadState::Loaded
-                    }
-                } else {
-                    true
-                }
-            } else if loading.allow_failures && loaded == LoadState::Failed {
-                true
-            } else {
-                false
-=======
             let ready = match loaded {
                 LoadState::NotLoaded => false,
                 LoadState::Loading => false,
@@ -108,7 +91,6 @@
                         true
                     }
                 LoadState::Failed(_) => loading.allow_failures
->>>>>>> dba3d32d
             };
             if ready {
                 loading.done.insert(*aid);
